--- conflicted
+++ resolved
@@ -24,7 +24,8 @@
 
 class Triangle(object):
     """Single triangle representation."""
-    def __init__(self, indices, vertices, normal_indices, normals, texcoord_indices, texcoords, material):
+    def __init__(self, indices, vertices, normal_indices, normals,
+            texcoord_indices, texcoords, material):
         """A triangle should not be created manually."""
 
         self.vertices = vertices
@@ -86,7 +87,8 @@
         if not 'VERTEX' in sources: raise DaeIncompleteError('Triangle set requires vertex input')
 
         max_offset = max([ max([input[0] for input in input_type_array])
-                          for input_type_array in sources.values() if len(input_type_array) > 0])
+                          for input_type_array in sources.values()
+                          if len(input_type_array) > 0])
 
         self.material = material
         self.index = index
@@ -344,20 +346,20 @@
     def __getitem__(self, i):
         vindex = self._vertex_index[i]
         v = self._vertex[vindex]
-        
+
         if self._normal is None:
             n = None
             nindex = None
         else:
             nindex = self._normal_index[i]
             n = self._normal[nindex]
-        
+
         uvindices = []
         uv = []
         for j, uvindex in enumerate(self._texcoord_indexset):
             uvindices.append(uvindex[i])
             uv.append(self._texcoordset[j][uvindex[i]])
-        
+
         return Triangle(vindex, v, nindex, n, uvindices, uv, self.material)
 
     def triangles(self):
@@ -389,13 +391,8 @@
         self._normal = norms
         self._normal_index = self._vertex_index
 
-<<<<<<< HEAD
     def __str__(self):
         return '<BoundTriangleSet length=%d>' % len(self)
 
     def __repr__(self):
         return str(self)
-=======
-    def __str__(self): return '<BoundTriangleSet length=%d>' % len(self)
-    def __repr__(self): return str(self)
->>>>>>> 522bd10f
